--- conflicted
+++ resolved
@@ -233,20 +233,13 @@
         pending_update_message = []
 
         for package_name, package in event.package_states.items():
-<<<<<<< HEAD
             if package_name == "Launcher": continue
+            if package_name == Config.Launcher.active_importer and not package.installed_version:
+                pending_update_message = []
+                break            
             if package.latest_version != '' and (package.installed_version != package.latest_version):
                 pending_update_message.append(
                     f'* {package_name}: {package.installed_version or "N/A"} → {package.latest_version}')
-=======
-            if package_name == Config.Launcher.active_importer and not package.installed_version:
-                pending_update_message = []
-                break
-            if package.latest_version != '' and (package.installed_version != package.latest_version):
-                pending_update_message.append(
-                    f'* {package_name}: {package.installed_version or 'N/A'} → {package.latest_version}')
-
->>>>>>> ce1492fe
         if len(pending_update_message) > 0:
             self.enabled = True
             self.set_tooltip(L('action_update_packages', dedent("""
